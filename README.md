<div align="center">
    <!-- Not a final logo :( (or not?) -->
    <img src="https://raw.githubusercontent.com/SecondThundeR/shikithon/main/assets/logo.png">
    <h1>Shikithon</h1>
    <p>Очередной враппер для Shikimori API, написанный на Python</p>
</div>

> Данная библиотека находится на ранней стадии разработки.
>
> **Большинство** функционала отстуствует на данный момент и, скорее всего,
> текущий функционал может иметь критические баги.
>
<<<<<<< HEAD
> Использовать можно на свой ***страх и риск***... ну или если есть большое желание проверить работоспособность этой библиотеки
>
> В данный момент активная разработка ведется на ветке [feature/major-rewrite](https://github.com/SecondThundeR/shikithon/tree/feature/major-rewrite)
=======
> На данный момент, использовать библиотеку как базу для вашего приложения стоит на свой страх и риск
> (Или если есть большое желание проверить работоспособность этой библиотеки).
>>>>>>> ab600c8f

## Преимущество библиотеки

Данный враппер предоставляет базовую абстракцию, которая позволяет удобнее работать с методами API и их ответами.

Для каждого метода API существует свой метод класса, который благодаря библиотеке Pydantic,
возвращает удобную модель данных для работы.

Все данные, возвращаемые API Shikimori, валидируются и парсятся в модели, со всеми необходимыми полями,
а также дополнительными, которые могут вернуть некоторые методы API _(Например /users/whoami и /users/:id/info)_.

Это позволяет не задумываться об обработке очередного ответа от сервера и сосредоточиться над реализацией своей идеи.

Также, данная библиотека поддерживает ранние версии Python, начиная с 3.8.10.

> Поддержка Python 3.6.x не имеет смысла, так как она не является актуальной на момент разработки, а Python 3.7.x
> не поддерживается на Apple Silicon _(Основная платформа, на которой разрабатывается данная библиотека)_.
>
> Поэтому в качестве минимальной версии был выбран Python 3.8.10

## Установка

 ```pip install shikithon```

## Пример использования

С использованием полного конфига:
```py
from json import loads
# Необязательно
from typing import Dict, List

from shikithon import API
# Необязательно
from shikithon.models.achievement import Achievement
# Необязательно
from shikithon.models.user import User

# Можно установить данные конфигурации в коде
config: Dict[str, str] = {
    "app_name": "...",
    "client_id": "...",
    "client_secret": "...",
    "redirect_uri": "...",
    "scopes": "...",
    "auth_code": "..."
}

# Или же прочитать его из внешнего файла
with open("config.json", "r", encoding="utf-8") as config_file:
    config_2: Dict[str, str] = loads(config_file.read())

# Инициализация объекта API
shikimori: API = API(config)

# Получение данных текущего пользователя через /users/whoami
user: User = shikimori.current_user()
print(f"Current user is {user.nickname}")

# Получение достижений пользователя через /achievements
# и вывод первого достижения
user_achievements: List[Achievement] = shikimori.achievements(user.id)
print(user_achievements[0])

# >> Current user is SecondThundeR
# >> id=719972946
# >> neko_id='animelist'
# >> level=1
# >> progress=77
# >> user_id=723052
# >> created_at=datetime.datetime(...)
# >> updated_at=datetime.datetime(...)

# На самом деле достижение выводится как одна строка с данными.
# Для удобства она показана здесь раздельно
```

С использованием имени приложения:
```py
# Необязательно
from typing import List

from shikithon import API
# Необязательно
from shikithon.models.achievement import Achievement

# Можно установить имя приложения в коде
app_name: str = "..."

# Или же прочитать его из внешнего файла
with open("config.txt", "r", encoding="utf-8") as config_file:
    app_name_2: str = config_file.readline().strip()

# Инициализация объекта API
shikimori: API = API(app_name)

# Попытка получения данных текущего пользователя через /users/whoami
# При попытке доступа к защищенному методу, возвращает всегда None
user = shikimori.current_user()
print(user)

# Получение достижений пользователя через /achievements
# и вывод первого достижения
# Можно получать достижения любого пользователя через ID
user_achievements: List[Achievement] = shikimori.achievements(1)
print(user_achievements[0])

# >> None
# >> id=811883697
# >> neko_id='aa_megami_sama'
# >> level=0
# >> progress=31
# >> user_id=1
# >> created_at=datetime.datetime(...)
# >> updated_at=datetime.datetime(...)

# На самом деле достижение выводится как одна строка с данными.
# Для удобства она показана здесь раздельно
```

> **Пара уточнений по использованию:**
>
> - Не обязательно импортировать модели, если вы не используете функцию аннотации типов
> - Поле `scopes` является строкой и разделяется "+", если значений несколько.
>
>  Пример: `user_rates+messages+comments+topics+...`
> - При отсутствии каких-либо полей в данных конфигурации, библиотека выдает исключение

### Получение данных для конфигурации

Для начала вам необходимо создать новое OAuth-приложение [здесь](https://shikimori.one/oauth/applications)
*(После этого, сохраните `app_name`, `client_id`, `client_secret`, а так же `redirect_uri`)*

Позже, [на данной странице](https://shikimori.one/oauth) выберите свое приложение, необходимые разрешения
и получите код авторизации *(После этого сохраните, `scopes` и `auth_code`)*

**Теперь ваш файл конфигурации готов!**

> На первой инициализации, библиотека создаст кэш конфигурации в скрытом файле для дальнейших запросов.
> Если токены станут недоступны, библиотека автоматически обновит токены и кэшированный файл конфигурации

Также возможно использование библиотеки в "ограниченном режиме",
используя только имя приложения для доступа к публичным методам API.

В таком случае, вы должны только передать строку с `app_name` для дальнейшей работы, как в примере выше.

## Список изменений

Все изменения перечислены на [странице релизов](https://github.com/SecondThundeR/shikithon/releases)

## Помощь проекту

Хотите внести вклад или оставить репорт о баге? Великолепно!

Для таких случаев, стоит почитать [CONTRIBUTING.md](https://github.com/SecondThundeR/shikithon/blob/feature/major-rewrite/CONTRIBUTING.md)

## Зависимости проекта

Данный проект использует четыре библиотеки:

- [requests](https://github.com/psf/requests) для запросов к API
[(Лицензия)](https://github.com/psf/requests/blob/main/LICENSE)
- [pydantic](https://github.com/samuelcolvin/pydantic/) для валидации данных JSON и преобразования в модели
[(Лицензия)](https://github.com/samuelcolvin/pydantic/blob/master/LICENSE)
- [ratelimit](https://github.com/tomasbasham/ratelimit) для огранчений количества запросов в минуту
[(Лицензия)](https://github.com/tomasbasham/ratelimit/blob/master/LICENSE.txt)
- [loguru](https://github.com/Delgan/loguru) для удобного логгирования
[(Лицензия)](https://github.com/Delgan/loguru/blob/master/LICENSE)

В качестве зависимостей для разработки, проект использует тоже четыре библиотеки:
- [pylint](https://github.com/PyCQA/pylint) для статической проверки кода
[(Лицензия)](https://github.com/PyCQA/pylint/blob/main/LICENSE)
- [yapf](https://github.com/google/yapf) для форматирования кода
[(Лицензия)](https://github.com/google/yapf/blob/main/LICENSE)
- [isort](https://github.com/PyCQA/isort) для сортировки импортов
[(Лицензия)](https://github.com/PyCQA/isort/blob/main/LICENSE)
- [pre-commit](https://github.com/pre-commit/pre-commit) для автоматизации всего вот этого выше :)
- [(Лицензия)](https://github.com/pre-commit/pre-commit/blob/main/LICENSE)

## Лицензия проекта

Данный проект имеет MIT лицензию.
Ознакомиться с ее содержанием можно [здесь](https://github.com/SecondThundeR/shikithon/blob/main/LICENSE)<|MERGE_RESOLUTION|>--- conflicted
+++ resolved
@@ -10,14 +10,8 @@
 > **Большинство** функционала отстуствует на данный момент и, скорее всего,
 > текущий функционал может иметь критические баги.
 >
-<<<<<<< HEAD
-> Использовать можно на свой ***страх и риск***... ну или если есть большое желание проверить работоспособность этой библиотеки
->
-> В данный момент активная разработка ведется на ветке [feature/major-rewrite](https://github.com/SecondThundeR/shikithon/tree/feature/major-rewrite)
-=======
 > На данный момент, использовать библиотеку как базу для вашего приложения стоит на свой страх и риск
 > (Или если есть большое желание проверить работоспособность этой библиотеки).
->>>>>>> ab600c8f
 
 ## Преимущество библиотеки
 
